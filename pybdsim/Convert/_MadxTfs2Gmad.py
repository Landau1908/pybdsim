--- conflicted
+++ resolved
@@ -564,13 +564,8 @@
 
     return b,a,itemsomitted
 
-<<<<<<< HEAD
-def MadxTfs2GmadBeam(tfs, startname=None, verbose=False):
+def MadxTfs2GmadBeam(tfs, startname=None, verbose=False, gaussmatrix=False):
     print('Warning - using automatic generation of input beam distribution from madx tfs file - PLEASE CHECK!')
-=======
-def MadxTfs2GmadBeam(tfs, startname=None, verbose=False, gaussmatrix=False):
-    print 'Warning - using automatic generation of input beam distribution from madx tfs file - PLEASE CHECK!'
->>>>>>> b81d3bed
 
     if startname is None:
         startindex = 0
