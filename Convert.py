--- conflicted
+++ resolved
@@ -8,162 +8,4 @@
 """
 Module for various conversions.
 
-<<<<<<< HEAD
-    MadxTfs2Gamd(inputfile,outputfile,startname=None,endname=None,ignorezerolengthitems=True,samplers=None)
-
-    inputfile  - path to the input file
-    outputfile - requested output file
-    startname  - the name (exact string match) of the lattice element to start the machine at
-    stopname   - the name (exact string match) of the lattice element to stop the machine at
-
-    ignorezerolengthitems=True    - nothing can be zero length in bdsim as real objects 
-                                    of course have some finite size.  Markers, etc are 
-                                    acceptable but for large lattices this can slow things down.
-                                    True allows to ignore these altogether, which doesn't
-                                    affect the length of the machine.
-
-    samplers   - can specify where to set samplers - options are None or 'all'.
-
-    """
-    izlis = ignorezerolengthitems
-    madx                    = pymadx.MadX.Tfs(inputfile)
-    nitems = madx.nitems
-
-    kws = {} #extra parameters TO BE FINISHED
-    
-    #iterate through items in tfs and construct machine
-    a = Builder.Machine()
-    elementtype = madx.data['KEYWORD']
-    
-    #prepare index for iteration:
-    if startname == None:
-        startindex = 0
-    else:
-        startindex = IndexOfElement(madx,startname)
-    if endname   == None:
-        stopindex = nitems #this is 1 larger, but ok as range will stop at n-step -> step=1, range function issue
-    else:
-        stopindex  = IndexOfElement(madx,endname)
-    if stopindex <= startindex:
-        print 'stopindex <= startindex'
-        stopindex = startindex + 1
-        
-    for i in range(startindex,stopindex):
-        t    = madx.data['KEYWORD'][i]
-        name = ''.join(e for e in madx.data['NAME'][i] if e.isalnum())
-        l    = madx.data['L'][i]
-        if l == 0 and izlis == True:
-            pass
-        elif t == 'DRIFT':
-            a.AddDrift(name,l,**kws)
-        elif t == 'HKICKER':
-            a.AddHKicker(name,l,**kws)
-        elif t == 'INSTRUMENT':
-            #most 'instruments' are just markers
-            if l == 0:
-                a.AddMarker(name)
-            else:
-                a.AddDrift(name,l,**kws)
-        elif t == 'MARKER':
-                a.AddMarker(name)
-        elif t == 'MONITOR':
-            #most monitors are just markers
-            if l == 0:
-                a.AddMarker(name)
-            else:
-                a.AddMarker(name)
-                #a.AddDrift(name,l,**kws)
-        elif t == 'MULTIPOLE':
-            #figure out which components are non zero
-            #a.AddMultipole(name,l,)
-            #TO BE FINISHED
-            a.AddDrift(name,l,**kws)
-        elif t == 'OCTUPOLE':
-            #TO BE FINISHED
-            a.AddDrift(name,l,**kws)
-        elif t == 'PLACEHOLDER':
-            if l == 0:
-                a.AddMarker(name)
-            else:
-                a.AddDrift(name,l,**kws)
-        elif t == 'QUADRUPOLE':
-            k1 = madx.data['K1L'][i] / l
-            a.AddQuadrupole(name,l,k1=k1,**kws)
-        elif t == 'RBEND':
-            #IS RBEND IMPLEMENTED IN BDSIM???
-            a.AddDipole(name,'sbend',l,angle=madx.data['ANGLE'][i],**kws)
-        elif t == 'RCOLLIMATOR':
-            #only use xsize as only have half gap
-            try : 
-                if coll.has_key(name):
-                    kws['material'] = coll[name]['bdsim_material']
-                if gaps.has_key(name):
-                    xsize = gaps[name]['halfgap'] * 2.0
-                    angle = gaps[name]['angle']
-                else:
-                    xsize = opencollimatorsetting
-                    angle = 0.0
-                    ysize = opencollimatorsetting
-            except NameError :  # if there is no coll or gaps structures 
-                opencollimatorsetting = 10.0
-                xsize = opencollimatorsetting
-                ysize = opencollimatorsetting
-                angle = 0.0
-                
-            a.AddRColAngled(name,l,xsize,ysize,angle,**kws)
-            #a.AddRCol(name,l,xsize,ysize,**kws)
-        elif t == 'RFCAVITY':
-            a.AddDrift(name,l,**kws)
-        elif t == 'SBEND':
-            a.AddDipole(name,'sbend',l,angle=madx.data['ANGLE'][i],**kws)
-        elif t == 'SEXTUPOLE':
-            k2 = madx.data['K2L'][i] / l
-            a.AddSextupole(name,l,k2=k2,**kws)
-        elif t == 'SOLENOID':
-            a.AddDrift(name,l,**kws)
-        elif t == 'TKICKER':
-            a.AddDrift(name,l,**kws)
-        elif t == 'VKICKER':
-            a.AddDrift(name,l,**kws)
-        else:
-            if l == 0:
-                a.AddMarker(name)
-            else:
-                a.AddDrift(name,l)
-
-    a.SetSamplers(samplers)
-    a.WriteLattice(outputfile)
-    
-def InterrogateLattice(tfsfilename):
-    """
-    InterrogateLattice(tfsfilename)
-
-    return populations,populationsbynumber
-
-    two dictionaries with the keyword arguement and the number
-    of items in the MADX tfs file supplied that match that
-    keyword.
-
-    """
-    
-    a = pymadx.MadX.Tfs(tfsfilename)
-    keys = set(a.data['KEYWORD'])
-    nitems = len(a.data['NAME'])
-    print 'Filename           > ',tfsfilename
-    print 'Number of Elements > ',nitems
-    print 'Lattice Length     > ',a.data['S'][-1]+a.data['L'][-1]+'m'
-    populations = {key:0 for key in keys}
-    for i in range(nitems):
-        populations[a.data['KEYWORD'][i]] += 1
-    #flip dictionary around
-    popsr = zip([populations[key] for key in populations.keys()],populations.keys())
-    #sort it so we can see what's the most common element
-    popsr = sorted(popsr)[::-1]
-    #print feedback
-    print 'Type'.ljust(15)+'#'.rjust(len(str(max(popsr)[0])))
-    for item in popsr:
-        print item[1].ljust(15,'.')+str(item[0]).rjust(len(str(max(popsr)[0])),'.')
-    return populations,popsr
-=======
-"""
->>>>>>> c78a3947
+"""