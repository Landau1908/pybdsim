--- conflicted
+++ resolved
@@ -17,12 +17,8 @@
                       this can also be an integer index of the element sequence number in madx tfs
     stopname        - the name (exact string match) of the lattice element to stop the machine at
                       this can also be an integer index of the element sequence number in madx tfs
-<<<<<<< HEAD
-    ignorezerolength items -
-=======
     stepsize        - the slice step size. Default is 1, but -1 also useful for reversed line
     ignorezerolengthitems -
->>>>>>> 1c611359
                     - nothing can be zero length in bdsim as real objects of course have some finite 
                       size.  Markers, etc are acceptable but for large lattices this can slow things 
                       down. True allows to ignore these altogether, which doesn't affect the length 
