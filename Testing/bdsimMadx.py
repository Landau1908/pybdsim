import pymadx.Ptc
import pymadx.Beam
import pymadx.Builder
import pymadx.Tfs
import pybdsim.Beam
import pybdsim.Builder
import pybdsim.Data
import pybdsim.Convert
import pybdsim.Testing
import pybdsim.Plot
import pymadx as _pymadx
import os as _os
import matplotlib.pyplot as _plt
import robdsim
import numpy as _np
import root_numpy as _rnp
import matplotlib.backends.backend_pdf
import time


class LatticeTest:
    def __init__(self,filepath, nparticles = 1000, verbose=False):        
        """
        Takes a .madx file containing description of a lattice and generates
        BDSIM and MadX PTC jobs from it as well as MadX optical functions 
        propagation plots.

        nparticles: specifies the number of particles to be used for BDSIM/PTC runs. Default = 1000
        verbose   : prints additional information
        """
        cwd        = _os.getcwd()
        path       = filepath.split("/")
        filename   = path[-1]                         #last element is the filename
        
        if(path[0]=="/"):                             #when absolute filepath is given
            folderpath = path[:-1]
        elif(path[0]=="." and path[1]=="/"):          #when ./ is used to specify current folder
            path=path[1:]
            folderpath = cwd+"/".join(path[:-1])      #when relative filepath is given
        else:
            folderpath = cwd+"/"+"/".join(path[:-1])  #when relative filepath is given

        print "Filename: ",filename
        print "Folderpath: ",folderpath
        
        if filename[-5:] == ".madx":                
            self.filename    = filename[:-5]
            self.tfsfilename = str.lower(self.filename)
            self.filepath    = filepath
            self.folderpath  = folderpath
            self.ptcinrays   = self.filename+"_inrays.madx"
            self.ptcfilename = "ptc_"+self.filename+".madx"
            self.nparticles  = nparticles
            self.verbose     = verbose
            self.flipmagnets = False
            self.figureNr    = 1729
        else:
            raise IOError('Invalid file format, MadX file (.madx) required')

    def CleanRunCompare(self):
        self.Clean()
        self.Run()
        self.Compare(addPrimaries=False)

    def Clean(self):
        """
        Delete all files produced during the testing, including
        .log .dat .tfs. .ps ptc* .txt .root .gmad inrays .png .pdf
        """
        _os.chdir(self.folderpath)
        
        _os.system("rm -rf *.log")
        _os.system("rm -rf *.dat")
        _os.system("rm -rf *.tfs")
        _os.system("rm -rf *.ps")
        _os.system("rm -rf ptc*")
        _os.system("rm -rf *.txt")
        _os.system("rm -rf *.root")
        _os.system("rm -rf *.gmad")
        _os.system("rm -rf *_inrays.madx")
        _os.system("rm -rf *.png")
        _os.system("rm -rf *.pdf")
        _os.system("rm trackone")

        # clean and close figures (10 figures in total)
        for i in range(11):
            _plt.close(self.figureNr+i)


    def Run(self, bdsim='bdsim', madx='madx'):
        print 'Test> Lattice: ', self.filename 
        print 'Test> Destination filepath: ', self.filepath

        _os.chdir(self.folderpath)

        _os.system(madx + " < "+self.filename+".madx > madx.log")

        """
        a = pybdsim.Convert.MadxTfs2Gmad(''+self.tfsfilename+'.tfs','dump',beam=False)
        b = pybdsim.Beam.Beam('proton',10.0,'ptc')    #beam parameters need to be set manually
        b.SetDistribFileName('INRAYS.madx')           #This is for testing BDSIM 'ptc' beam distribution
        a.AddBeam(b)
        a.Write(self.filename)
        
<<<<<<< HEAD
        """
        #Load Tfs file to check particle type and flip BDSIM magnet polarities as needed
        tfs  = _pymadx.Tfs(self.tfsfilename+'.tfs')
        particle = tfs.header['PARTICLE']
        if particle == 'ELECTRON' :
            self.flipmagnets = True
        
        pybdsim.Convert.MadxTfs2Gmad(self.tfsfilename+'.tfs', self.filename,flipmagnets=self.flipmagnets ,verbose=self.verbose)                        
=======
        """ 
        pybdsim.Convert.MadxTfs2Gmad(self.tfsfilename+'.tfs', self.filename, verbose=self.verbose)
>>>>>>> 5feb28ff
        
        _pymadx.MadxTfs2Ptc(''+self.tfsfilename+'.tfs', self.ptcfilename, self.ptcinrays)

        _os.system(bdsim+" --file="+self.filename+".gmad --ngenerate="+str(self.nparticles)+" --batch --output=root --outfile="+self.filename+" > bdsim.log")

        pybdsim.Testing.BdsimPrimaries2Ptc(''+self.filename+'.root', self.ptcinrays)

        _os.system(madx+" < "+self.ptcfilename+" > ptc_madx.log")


    def Compare(self, plot='beta', addPrimaries=False, showPlots=False):
        """
        Performs analysis and comparison of BDSIM, MADX and MADX-PTC output. 
       
        addPrimaries - True adds BDSIM primaries to histos. Default is False
        plot         - | beta | emittance | alpha |  - specify optical function to plot
        showPlots    - True diplays the plots to screen
        """

        _os.chdir(self.folderpath)

        #Load data
        isValid  = False
        attempts = 0
        
        while(isValid==False and attempts<=5):
            rootdata  = robdsim.RobdsimOutput(self.filename+".root")
            print "robdsim.RobdsimOutput> root file loaded"
        
            primchain = rootdata.GetSamplerChain('Primaries')
            bdsimprim = _rnp.tree2rec(primchain)
            Bx0 = bdsimprim['x']
            By0 = bdsimprim['y']
            Bxp0 = bdsimprim['xp']
            Byp0 = bdsimprim['yp']
            self.bdsimprimaries = {'x':Bx0,'y':By0,'xp':Bxp0,'yp':Byp0}
            
            endchain = rootdata.GetSamplerChain('Sampler_theendoftheline')
            bdsim = _rnp.tree2rec(endchain)
            Bx = bdsim['x']
            By = bdsim['y']
            Bxp = bdsim['xp']
            Byp = bdsim['yp']
            self.bdsimoutput = {'x':Bx,'y':By,'xp':Bxp,'yp':Byp}
            
            madxout = pymadx.Tfs("trackone")
            madxend = madxout.GetSegment(madxout.nsegments) #get the last 'segment' / sampler
            Mx = madxend.GetColumn('X')
            My = madxend.GetColumn('Y') 
            Mxp = madxend.GetColumn('PX')
            Myp = madxend.GetColumn('PY')
            self.ptcoutput = {'x':Mx,'y':My,'xp':Mxp,'yp':Myp}

            #Check all particles make it through
            if(len(Bx)!=len(Mx)):
                    print "Input particles: ",self.nparticles," BDS_out particles: ", len(Bx)," PTC_out particles: ", len(Mx)       
                    print "Warning:  Unequal number of output particles! Attempting again..."
                    attempts += 1
                    print "Attempt: ", attempts
                    self.Clean()
                    self.Run()                  
            else:
                isValid = True

            if(attempts==5):
                print "Run unsuccessful, please check parameters and try again"
                return
        
        
        #fractional errors
        fresx  = Mx - Bx
        fresy  = My - By
        fresxp = Mxp - Bxp
        fresyp = Myp - Byp
        self.residuals = {'x':fresx,'y':fresy,'xp':fresxp,'yp':fresyp}
        
        print "Average residuals:"," x(m): ",_np.mean(fresx)," y(m): ",_np.mean(fresy)
        print " xp(rad): ",_np.mean(fresxp)," yp(rad): ",_np.mean(fresyp)
        
        #standard deviation
        stdMx  = _np.std(Mx)
        stdMy  = _np.std(My)
        stdMxp = _np.std(Mxp)
        stdMyp = _np.std(Myp)

        stdBx  = _np.std(Bx)
        stdBy  = _np.std(By)
        stdBxp = _np.std(Bxp)
        stdByp = _np.std(Byp)

        #standard devation fractional errors
        frestdx  = _np.nan_to_num(stdMx - stdBx)
        frestdy  = _np.nan_to_num(stdMy - stdBy)
        frestdx  = _np.nan_to_num(frestdx / stdMx) #protect against nans for 0 diff
        frestdy  = _np.nan_to_num(frestdy / stdMy)
        frestdxp = _np.nan_to_num(stdMxp - stdBxp)
        frestdyp = _np.nan_to_num(stdMyp - stdByp)
        frestdxp = _np.nan_to_num(frestdxp / stdMxp)
        frestdyp = _np.nan_to_num(frestdyp / stdMyp)

        # write standard deviations to file
        with open(''+self.filename+'_stdev.txt', 'w') as stdout:
            timestamp = time.strftime("%Y/%m/%d-%H:%M:%S")
            t = timestamp+' '+self.filename+' Standard Deviations (particles = '+str(self.nparticles)+'): \n'
            h = 'BDSIM_X \t MX-PTC_X \t BDSIM_Y \t MX-PTC_Y \t BDSIM_XP'
            h+= ' \t MX-PTC_XP \t BDSIM_YP \t MX-PTC_YP \t FRCERR_X \t FRCERR_Y \t FRCERR_XP \t FRCERR_YP \n'
            s  = "{0:.4e}".format(stdBx)
            s += '\t' +  "{0:.4e}".format(stdMx)
            s += '\t' +  "{0:.4e}".format(stdBy)              
            s += '\t' +  "{0:.4e}".format(stdMy)
            s += '\t' +  "{0:.4e}".format(stdBxp)
            s += '\t' +  "{0:.4e}".format(stdMxp)
            s += '\t' +  "{0:.4e}".format(stdByp)
            s += '\t' +  "{0:.4e}".format(stdMyp)
            s += '\t' +  "{0:.4e}".format(frestdx)
            s += '\t' +  "{0:.4e}".format(frestdy)
            s += '\t' +  "{0:.4e}".format(frestdxp)
            s += '\t' +  "{0:.4e}".format(frestdyp) + '\n'
            stdout.writelines(t)
            stdout.writelines(h)
            stdout.writelines(s)            
        
        #Loading output and processing optical functions
        madx = pymadx.Tfs(''+self.tfsfilename+'.tfs')

        #Writes the text file for RobdsimAnalysis
        with open(''+self.filename+'_robds_anal.txt', 'w') as outfile:
            outfile.writelines("{:<40s}".format('Debug')+'\t 0\n')
            outfile.writelines("{:<40s}".format('InputFilePath')+'\t ./'+self.filename+'.root \n')
            outfile.writelines("{:<40s}".format('OutputFileName')+'\t ./'+self.filename+'_optics.root \n')
            outfile.writelines("{:<40s}".format('CalculateOpticalFunctions')+'\t 1 \n')
            outfile.writelines("{:<40s}".format('CalculateOpticalFunctionsFileName')+'\t ./'+self.filename+'_optics.dat \n')

        #Calculates optical functions and produces .root and .dat files for analysis 
        _os.system("robdsimAnal "+self.filename+"_robds_anal.txt")
        
        bdata  = pybdsim.Data.Load(''+self.filename+'_optics.dat')

        ptcfile  = 'ptc_'+self.filename+'_opticalfns.dat'
        print "ptcCalculateOpticalFunctions> processing... " , ptcfile 
        ptc      = _pymadx.PtcAnalysis(ptcOutput="trackone") 
        ptc.CalculateOpticalFunctions(ptcfile)
        ptcdata  = pybdsim.Data.Load(ptcfile)

        #Get the S coordinate from all outputs
        M_s       = madx.GetColumn('S')
        B_s       = bdata.S()
        PTC_s     = ptcdata.S()

        #optfn denotes the selected optical function to plot
        in_Tfs = True       #some of the calculated optical functions are not present in the tfs file (e.g emittance,sigmas)
                            #and hence plots and residuals between BDSIM and MADX cannot be obtained
        if (plot=='beta'):
            fn_name    = r'\beta' #this is a raw string for Latex labels and titles
            fn_rname   = 'beta'   #this is reduced name for filename of saved figure
            
            M_optfn_x  = madx.GetColumn('BETX') 
            M_optfn_y  = madx.GetColumn('BETY')
            B_optfn_x  = bdata.Beta_x()
            B_optfn_y  = bdata.Beta_y()
            B_opterr_x = bdata.Sigma_beta_x()
            B_opterr_y = bdata.Sigma_beta_y()
            PTC_optfn_x = ptcdata.Beta_x()
            PTC_optfn_y = ptcdata.Beta_y()
            PTC_opterr_x = ptcdata.Sigma_beta_x()
            PTC_opterr_y = ptcdata.Sigma_beta_y()

            print 'LenMopt ',len(M_optfn_x),' LenMs ',len(M_s),' LenBs ',len(B_s),' LenBopt ',len(B_optfn_x)

        elif (plot=='alpha'):
            fn_name    = r'\alpha'
            fn_rname   = 'alpha'
            
            M_optfn_x    = madx.GetColumn('ALFX') 
            M_optfn_y    = madx.GetColumn('ALFY')
            B_optfn_x    = bdata.Alph_x()
            B_optfn_y    = bdata.Alph_y()
            PTC_optfn_x  = ptcdata.Alph_x()
            PTC_optfn_y  = ptcdata.Alph_y()
            PTC_opterr_x = ptcdata.Sigma_alph_x()
            PTC_opterr_y = ptcdata.Sigma_alph_y()

        elif (plot=='emittance'):
            fn_name    = r'\epsilon'
            fn_rname   = 'emittance'

            print "WARNING: Emittance not present in MADX tfs file, plotting only MADX-PTC and BDSIM results "
            in_Tfs     = False
            B_optfn_x  = bdata.Emitt_x()
            B_optfn_y  = bdata.Emitt_y()
            PTC_optfn_x = ptcdata.Emitt_x()
            PTC_optfn_y = ptcdata.Emitt_y()
            PTC_opterr_x = ptcdata.Sigma_emitt_x()
            PTC_opterr_y = ptcdata.Sigma_emitt_y()

        elif (plot=='dispersion_xy'):
            fn_name = r'D'
            fn_rname= 'dispersion'

            M_optfn_x    = madx.GetColumn('DX') 
            M_optfn_y    = madx.GetColumn('DY')
            B_optfn_x    = bdata.Disp_x()
            B_optfn_y    = bdata.Disp_y()
            PTC_optfn_x  = ptcdata.Disp_x()
            PTC_optfn_y  = ptcdata.Disp_y()
            PTC_opterr_x = 0 #error calculations for dispersion not implemented yet
            PTC_opterr_y = 0
        else:
            print "Error: Unrecognised plotting option:",option
            return
            
        #   if(in_Tfs):  
        #       M_s    = M_s[:len(B_s)]
        #       M_optfn_x = M_optfn_x[:len(B_optfn_x)]    #Madx arrays need to be sliced because they contain
        #       M_optfn_y = M_optfn_y[:len(B_optfn_y)]    #one too many columns. No information is lost in the slicing
        #as the last Madx segment is default end of the line info and is
        #degenerate with the last element segment
        #  PTC_s    = PTC_s[:len(B_s)]
        #  PTC_optfn_x = PTC_optfn_x[:len(B_optfn_x)]
        #  PTC_optfn_y = PTC_optfn_y[:len(B_optfn_y)]
        
        _plt.figure(self.figureNr, figsize=(11, 8), dpi=80, facecolor='w', edgecolor='k')
        _plt.clf()
        if(in_Tfs):
            _plt.plot(M_s,M_optfn_x,'.',color='r',linestyle='solid',label=r'$'+fn_name+r'_{x}$MDX')
            _plt.plot(M_s,M_optfn_y,'.',color='b',linestyle='solid',label=r'$'+fn_name+r'_{y}$MDX')
        _plt.errorbar(PTC_s,PTC_optfn_x, yerr=PTC_opterr_x,fmt='*',color='r',linestyle=':',linewidth=1.2,label=r'$'+fn_name+r'_{x}$PTC')
        _plt.errorbar(PTC_s,PTC_optfn_y, yerr=PTC_opterr_y,fmt='*',color='b',linestyle=':',linewidth=1.2,label=r'$'+fn_name+r'_{y}$PTC')
        _plt.errorbar(B_s,B_optfn_x, yerr=B_opterr_x,fmt='.',color='r',linestyle='dashed',linewidth=1.2,label=r'$'+fn_name+r'_{x}$BDS')
        _plt.errorbar(B_s,B_optfn_y, yerr=B_opterr_y,fmt='.',color='b',linestyle='dashed',linewidth=1.2,label=r'$'+fn_name+r'_{y}$BDS')
        _plt.xlabel(r'$S (m)$')
        _plt.ylabel(r'$'+fn_name+r'_{x,y}(m)$')
        _plt.legend(numpoints=1,loc=7,prop={'size':15})
        _plt.grid(True)
        pybdsim.Plot.AddMachineLatticeToFigure(_plt.gcf(),''+self.tfsfilename+'.tfs')

        #optical function residuals
        """
        if(in_Tfs):
            res_optfn_x = M_optfn_x-B_optfn_x        
            res_optfn_y = M_optfn_y-B_optfn_y
        
            _plt.figure(self.figureNr+1, figsize=(11, 8), dpi=80, facecolor='w', edgecolor='k')
            _plt.clf()
            _plt.plot(M_s,res_optfn_x,'*',color='r',linestyle='solid',label=r'$\beta_{x}$Res')
            _plt.plot(M_s,res_optfn_y,'*',color='b',linestyle='solid',label=r'$\beta_{y}$Res')
            _plt.title(self.filename+r' Plot of $'+fn_name+r'_{x,y}$ Residuals vs $S$')
            _plt.xlabel(r'$S (m)$')
            _plt.ylabel(r'$'+fn_name+r'_{x,y}$ Residuals(m)')
            _plt.legend(numpoints=1,loc=7,prop={'size':15})
            _plt.grid(True)
        """
               
        # 2d plots
        arrow_width_scale = 1e-3  #Factor used to multiply minimum residual between BDSIM and PTC data in order to
                                  #heuristicaly obtain a width for the quiver plot arrows connecting the two data sets
                                  #Very crude, fix in the future

        f = _plt.figure(self.figureNr+2, figsize=(11, 8), dpi=80, facecolor='w', edgecolor='k')
        f.suptitle(self.filename)
        _plt.clf()
        
        #X vs Y
        ax1 = f.add_subplot(221)
        arrow_width = abs(_np.min(fresy))*arrow_width_scale
        _plt.quiver(Mx,My,-fresx,-fresy,angles='xy',scale_units='xy',scale=1,color='r',units='x',width=arrow_width,headwidth=3)
        _plt.plot(Mx,My,'b.',label='PTC')
        _plt.plot(Bx,By,'g.',label='BDSIM')
        if addPrimaries:
            _plt.plot(Bx0,By0,'r.',label='BDSIM prim')
        _plt.legend(prop={'size':10})
        _plt.xlabel(r"x (m)")
        _plt.ylabel(r"y (m)")
        startx, endx = ax1.get_xlim()
        starty, endy = ax1.get_ylim()
        ax1.xaxis.set_ticks([startx,0,endx])
        ax1.yaxis.set_ticks([starty,0,endy])

        #XP vs YP
        ax2 = f.add_subplot(222)
        arrow_width = abs(_np.min(fresyp))*arrow_width_scale
        _plt.quiver(Mxp,Myp,-fresxp,-fresyp,angles='xy',scale_units='xy',scale=1,color='r',units='x',width=arrow_width,headwidth=3)
        _plt.plot(Mxp,Myp,'b.',label='PTC')
        _plt.plot(Bxp,Byp,'g.',label='BDSIM')
        if addPrimaries:
            _plt.plot(Bxp0,Byp0,'r.',label='BDSIM prim')
        _plt.legend(prop={'size':10})
        _plt.xlabel(r"x' (m)")
        _plt.ylabel(r"y' (m)")
        startx, endx = ax2.get_xlim()
        starty, endy = ax2.get_ylim()
        ax2.xaxis.set_ticks([startx,0,endx])
        ax2.yaxis.set_ticks([starty,0,endy])

        #X vs XP
        arrow_width = abs(_np.min(fresxp))*arrow_width_scale
        ax3 = f.add_subplot(223)
        _plt.quiver(Mx,Mxp,-fresx,-fresxp,angles='xy',scale_units='xy',scale=1,color='r',units='x',width=arrow_width,headwidth=3)
        _plt.plot(Mx,Mxp,'b.',label='PTC')
        _plt.plot(Bx,Bxp,'g.',label='BDSIM')
        if addPrimaries:
            _plt.plot(Bx0,Bxp0,'r.',label='BDSIM prim')
        _plt.legend(prop={'size':10})
        _plt.xlabel(r"x (m)")
        _plt.ylabel(r"x' (rad)")
        startx, endx = ax3.get_xlim()
        starty, endy = ax3.get_ylim()
        ax3.xaxis.set_ticks([startx,0,endx])
        ax3.yaxis.set_ticks([starty,0,endy])

        #Y vs YP
        arrow_width = abs(_np.min(fresyp))*arrow_width_scale
        ax4 = f.add_subplot(224)
        _plt.quiver(My,Myp,-fresy,-fresyp,angles='xy',scale_units='xy',scale=1,color='r',units='x',width=arrow_width,headwidth=3)
        _plt.plot(My,Myp,'b.',label='PTC')
        _plt.plot(By,Byp,'g.',label='BDSIM')
        if addPrimaries:
            _plt.plot(By0,Byp,'r.',label='BDSIM prim')
        _plt.legend(prop={'size':10})
        _plt.xlabel(r"y (m)")
        _plt.ylabel(r"y' (rad)")
        startx, endx = ax4.get_xlim()
        starty, endy = ax4.get_ylim()
        ax4.xaxis.set_ticks([startx,0,endx])
        ax4.yaxis.set_ticks([starty,0,endy])

        _plt.subplots_adjust(left=0.1,right=0.9,top=0.95, bottom=0.15, wspace=0.35, hspace=0.3)
        
        # 1d plots
        # x comparison
        f = _plt.figure(self.figureNr+6, figsize=(11, 8), dpi=80, facecolor='w', edgecolor='k')
        f.suptitle(self.filename)
        _plt.clf()

        nbinsx = _np.linspace(min(Mx),max(Mx),10)    #fix bins to avoid potential underflow/overflow
        nbinsy = _np.linspace(min(My),max(My),10)
        nbinsxp = _np.linspace(min(Mxp),max(Mxp),10)
        nbinsyp = _np.linspace(min(Myp),max(Myp),10)

        ax1 = f.add_subplot(221)
        ax1.hist(Mx,nbinsx,color='b',label='PTC',histtype='step')
        ax1.hist(Bx,nbinsx,color='g',label='BDSIM',histtype='step')
        if addPrimaries:
            ax1.hist(Bx0,nbinsx,color='r',label='BDSIM prim',histtype='step')
        ax1.legend(fontsize='x-small',loc=0)
        ax1.set_xlabel(r"x (m)")
        startx, endx = ax1.get_xlim()
        starty, endy = ax1.get_ylim()
        ax1.xaxis.set_ticks([startx,0,endx])
        ax1.yaxis.set_ticks([starty,0,endy])
        
        # y comparison
        ax2 = f.add_subplot(222)
        ax2.hist(My,nbinsy,color='b',label='PTC',histtype='step')
        ax2.hist(By,nbinsy,color='g',label='BDSIM',histtype='step')
        if addPrimaries:
            ax2.hist(By0,nbinsy,color='r',label='BDSIM prim',histtype='step')
        ax2.legend(fontsize='x-small',loc=0)
        ax2.set_xlabel(r"y (m)")
        startx, endx = ax2.get_xlim()
        starty, endy = ax2.get_ylim()
        ax2.xaxis.set_ticks([startx,0,endx])
        ax2.yaxis.set_ticks([starty,0,endy])

        # xp comparison
        ax3 = f.add_subplot(223)
        ax3.hist(Mxp,nbinsxp,color='b',label='PTC',histtype='step')
        ax3.hist(Bxp,nbinsxp,color='g',label='BDSIM',histtype='step')
        if addPrimaries:
            ax3.hist(Bxp0,nbinsxp,color='r',label='BDSIM prim',histtype='step')
        ax3.legend(fontsize='x-small',loc=0)
        ax3.set_xlabel(r"x' (rad)")
        startx, endx = ax3.get_xlim()
        starty, endy = ax3.get_ylim()
        ax3.xaxis.set_ticks([startx,0,endx])
        ax3.yaxis.set_ticks([starty,0,endy])

        # yp comparison
        ax4 = f.add_subplot(224)
        ax4.hist(Myp,nbinsyp,color='b',label='PTC',histtype='step')
        ax4.hist(Byp,nbinsyp,color='g',label='BDSIM',histtype='step')
        if addPrimaries:
            ax4.hist(Byp0,nbinsyp,color='r',label='BDSIM prim',histtype='step')
        ax4.legend(fontsize='x-small',loc=0)
        ax4.set_xlabel(r"y' (rad)")
        startx, endx = ax4.get_xlim()
        starty, endy = ax4.get_ylim()
        ax4.xaxis.set_ticks([startx,0,endx])
        ax4.yaxis.set_ticks([starty,0,endy])
        
        _plt.subplots_adjust(left=0.1,right=0.9,top=0.95, bottom=0.15, wspace=0.3, hspace=0.2)
               
        # residuals in one plot
        nbins=50
        
        f = _plt.figure(self.figureNr+10, figsize=(11, 8), dpi=80, facecolor='w', edgecolor='k')
        _plt.clf()

        axX = f.add_subplot(221)
        hist, xedges, yedges = _np.histogram2d(Mx,fresx,bins=nbins)
        hist = _np.rot90(hist)                         #flip and rotate the plots to display them properly
        hist = _np.flipud(hist)
        histmasked = _np.ma.masked_where(hist==0,hist) # Mask pixels with a value of zero
        
        _plt.pcolormesh(xedges,yedges,histmasked)
        axX.set_xlabel('x(m)')
        axX.set_ylabel('$Residuals_{x}$(m)')
        cbar = _plt.colorbar()
        cbar.ax.set_ylabel('Counts')
        startx, endx = axX.get_xlim()
        starty, endy = axX.get_ylim()
        axX.xaxis.set_ticks([startx,0,endx])
        axX.yaxis.set_ticks([starty,0,endy])
        
        axX = f.add_subplot(222)
        hist, xedges, yedges = _np.histogram2d(My,fresy,bins=nbins)
        hist = _np.rot90(hist)
        hist = _np.flipud(hist)
        histmasked = _np.ma.masked_where(hist==0,hist)
        
        _plt.pcolormesh(xedges,yedges,histmasked)
        axX.set_xlabel('y(m)')
        axX.set_ylabel('$Residuals_{y}$(m)')
        cbar = _plt.colorbar()
        cbar.ax.set_ylabel('Counts')
        startx, endx = axX.get_xlim()
        starty, endy = axX.get_ylim()
        axX.xaxis.set_ticks([startx,0,endx])
        axX.yaxis.set_ticks([starty,0,endy])
        
        axX = f.add_subplot(223)
        hist, xedges, yedges = _np.histogram2d(Mxp,fresxp,bins=nbins)
        hist = _np.rot90(hist)
        hist = _np.flipud(hist)
        histmasked = _np.ma.masked_where(hist==0,hist)
        
        _plt.pcolormesh(xedges,yedges,histmasked)
        axX.set_xlabel('xp(rad)')
        axX.set_ylabel('$Residuals_{xp}$(rad)')
        cbar = _plt.colorbar()
        cbar.ax.set_ylabel('Counts')
        startx, endx = axX.get_xlim()
        starty, endy = axX.get_ylim()
        axX.xaxis.set_ticks([startx,0,endx])
        axX.yaxis.set_ticks([starty,0,endy])
        
        axX = f.add_subplot(224)
        hist, xedges, yedges = _np.histogram2d(Myp,fresyp,bins=nbins)
        hist = _np.rot90(hist)
        hist = _np.flipud(hist)
        histmasked = _np.ma.masked_where(hist==0,hist)
        
        _plt.pcolormesh(xedges,yedges,histmasked)
        axX.set_xlabel('yp(rad)')
        axX.set_ylabel('$Residuals_{yp}$(rad)')
        cbar = _plt.colorbar()
        cbar.ax.set_ylabel('Counts')
        startx, endx = axX.get_xlim()
        starty, endy = axX.get_ylim()
        axX.xaxis.set_ticks([startx,0,endx])
        axX.yaxis.set_ticks([starty,0,endy])

        _plt.subplots_adjust(left=0.15, right=0.95, top=0.95, bottom=0.15, wspace=0.39, hspace=0.3)

        #Open pdf output file and save all plots to it
        pdf = matplotlib.backends.backend_pdf.PdfPages(self.filename+"_plots.pdf")
        for i in _plt.get_fignums():
            pdf.savefig(i)
        pdf.close()
        
        if(showPlots):
            _plt.show()

        #print emittance
        print 'Horizontal emittance bdsim (before,after) ',bdata.Emitt_x()
        print 'Vertical emittance bdsim (before,after) ',bdata.Emitt_y()

        #print stdev fractional errors
        print 'stdFracErrX= ',frestdx,' stdFracErrY= ', frestdy, 'stdFracErrXP= ', frestdxp, 'stdFracErrX= ', frestdyp
        


       

        

            

        
            


        

    
<|MERGE_RESOLUTION|>--- conflicted
+++ resolved
@@ -102,7 +102,6 @@
         a.AddBeam(b)
         a.Write(self.filename)
         
-<<<<<<< HEAD
         """
         #Load Tfs file to check particle type and flip BDSIM magnet polarities as needed
         tfs  = _pymadx.Tfs(self.tfsfilename+'.tfs')
@@ -111,10 +110,6 @@
             self.flipmagnets = True
         
         pybdsim.Convert.MadxTfs2Gmad(self.tfsfilename+'.tfs', self.filename,flipmagnets=self.flipmagnets ,verbose=self.verbose)                        
-=======
-        """ 
-        pybdsim.Convert.MadxTfs2Gmad(self.tfsfilename+'.tfs', self.filename, verbose=self.verbose)
->>>>>>> 5feb28ff
         
         _pymadx.MadxTfs2Ptc(''+self.tfsfilename+'.tfs', self.ptcfilename, self.ptcinrays)
 
